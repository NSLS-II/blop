--- conflicted
+++ resolved
@@ -248,7 +248,6 @@
             for trial_index in trials.keys()
         }
 
-<<<<<<< HEAD
     def compute_analyses(self, analyses: list[Analysis], display: bool = True) -> list[AnalysisCard]:
         """
         Compute analyses for the experiment.
@@ -306,7 +305,7 @@
             ],
             display=True,
         )
-=======
+
     def configure_generation_strategy(
         self,
         method: Literal["balanced", "fast", "random_search"] = "fast",
@@ -394,5 +393,4 @@
         --------
         ax.Client.summarize : The Ax method to summarize the experiment state.
         """
-        return self.client.summarize()
->>>>>>> 1531111d
+        return self.client.summarize()