# content of conftest.py
import asyncio
import logging

<<<<<<< HEAD
=======
import databroker  # type: ignore[import-untyped]
>>>>>>> 3f8f20b8
import numpy as np
import pytest
from bluesky.callbacks import best_effort
from bluesky.run_engine import RunEngine
# from databroker import Broker

from blop import DOF, Agent, Objective
from blop.digestion.tests import chankong_and_haimes_digestion, sketchy_himmelblau_digestion
from blop.dofs import BrownianMotion
from blop.sim import HDF5Handler
from bluesky.callbacks.tiled_writer import TiledWriter
from tiled.client import from_uri

logger = logging.getLogger("blop")
logger.setLevel(logging.DEBUG)


#converted from Broker
SERVER_HOST_LOCATION = "http://localhost:8000"

@pytest.fixture(scope="function")
def tiled_client():
    """Return a TiledWriter instance"""
    # Tiled backend
    tiled_client = from_uri(SERVER_HOST_LOCATION, api_key = "secret")    
    
    return tiled_client


@pytest.fixture(scope="function")
def RE(tiled_client): #changed from db
    loop = asyncio.new_event_loop()
    loop.set_debug(True)
    RE = RunEngine({}, loop=loop)
    tiled_writer = TiledWriter(tiled_client)
    RE.subscribe(tiled_writer) #changed

    bec = best_effort.BestEffortCallback()
    RE.subscribe(bec)

    bec.disable_baseline()
    bec.disable_heading()
    bec.disable_table()
    bec.disable_plots()

    return RE


single_task_agents = [
    "1d_1f",
    "2d_1f",
    "2d_1f_1c",
    "2d_2f_2c",
    "3d_2r_2f_1c",
]

nonpareto_multitask_agents = ["2d_2c"]

pareto_agents = ["2d_2f_2c", "3d_2r_2f_1c"]

all_agents = [*single_task_agents, *nonpareto_multitask_agents, *pareto_agents]


def get_agent(param):
    """
    Generate a bunch of different agents.
    """
    if param == "1d_1f":
        return Agent(
            dofs=[DOF(description="The first DOF", name="x1", search_domain=(-5.0, 5.0))],
            objectives=[Objective(description="Himmelblau’s function", name="himmelblau", target="min")],
            digestion=sketchy_himmelblau_digestion,
        )

    elif param == "1d_1c":
        return Agent(
            dofs=[DOF(description="The first DOF", name="x1", search_domain=(-5.0, 5.0))],
            objectives=[Objective(description="Himmelblau’s function", name="himmelblau", constraint=(95, 105))],
            digestion=sketchy_himmelblau_digestion,
        )

    elif param == "2d_1f":
        return Agent(
            dofs=[
                DOF(description="The first DOF", name="x1", search_domain=(-5.0, 5.0)),
                DOF(description="The first DOF", name="x2", search_domain=(-5.0, 5.0)),
            ],
            objectives=[Objective(description="Himmelblau’s function", name="himmelblau", target="min")],
            digestion=sketchy_himmelblau_digestion,
        )

    elif param == "2d_2c":
        return Agent(
            dofs=[
                DOF(description="The first DOF", name="x1", search_domain=(-5.0, 5.0)),
                DOF(description="The first DOF", name="x2", search_domain=(-5.0, 5.0)),
            ],
            objectives=[
                Objective(description="Himmelblau’s function", name="himmelblau", constraint=(95, 105)),
                Objective(description="Himmelblau’s function", name="himmelblau", constraint=(95, 105)),
            ],
            digestion=sketchy_himmelblau_digestion,
        )

    elif param == "2d_1f_1c":
        return Agent(
            dofs=[
                DOF(description="The first DOF", name="x1", search_domain=(-5.0, 5.0)),
                DOF(description="The first DOF", name="x2", search_domain=(-5.0, 5.0)),
            ],
            objectives=[
                Objective(description="Himmelblau’s function", name="himmelblau", target="min"),
                Objective(description="Himmelblau’s function", name="himmelblau", constraint=(95, 105)),
            ],
            digestion=sketchy_himmelblau_digestion,
        )

    elif param == "2d_2f_2c":
        return Agent(
            dofs=[
                DOF(description="The first DOF", name="x1", search_domain=(-5.0, 5.0)),
                DOF(description="The first DOF", name="x2", search_domain=(-5.0, 5.0)),
            ],
            objectives=[
                Objective(description="f1", name="f1", target="min"),
                Objective(description="f2", name="f2", target="min"),
                Objective(description="c1", name="c1", constraint=(-np.inf, 225)),
                Objective(description="c2", name="c2", constraint=(-np.inf, 0)),
            ],
            digestion=chankong_and_haimes_digestion,
        )

    elif param == "3d_2r_2f_1c":
        return Agent(
            dofs=[
                DOF(name="x1", search_domain=(-5.0, 5.0)),
                DOF(name="x2", search_domain=(-5.0, 5.0)),
                DOF(name="x3", search_domain=(-5.0, 5.0), active=False),
                DOF(device=BrownianMotion(name="brownian1"), read_only=True),
                DOF(device=BrownianMotion(name="brownian2"), read_only=True, active=False),
            ],
            objectives=[
                Objective(name="himmelblau", target="min"),
                Objective(name="himmelblau_transpose", target="min"),
                Objective(description="Himmelblau’s function", name="himmelblau", constraint=(95, 105)),
            ],
            digestion=sketchy_himmelblau_digestion,
        )

    else:
        raise ValueError(f"Invalid agent parameter '{param}'.")


@pytest.fixture
def agent(request):
    agent = get_agent(request.param)

    # add a useless DOF to try and break things
    agent.dofs.add(DOF(name="dummy", search_domain=(0, 1), active=False))

    return agent<|MERGE_RESOLUTION|>--- conflicted
+++ resolved
@@ -2,10 +2,6 @@
 import asyncio
 import logging
 
-<<<<<<< HEAD
-=======
-import databroker  # type: ignore[import-untyped]
->>>>>>> 3f8f20b8
 import numpy as np
 import pytest
 from bluesky.callbacks import best_effort
@@ -19,9 +15,6 @@
 from bluesky.callbacks.tiled_writer import TiledWriter
 from tiled.client import from_uri
 
-logger = logging.getLogger("blop")
-logger.setLevel(logging.DEBUG)
-
 
 #converted from Broker
 SERVER_HOST_LOCATION = "http://localhost:8000"
@@ -33,6 +26,9 @@
     tiled_client = from_uri(SERVER_HOST_LOCATION, api_key = "secret")    
     
     return tiled_client
+
+logger = logging.getLogger("blop")
+logger.setLevel(logging.DEBUG)
 
 
 @pytest.fixture(scope="function")
