--- conflicted
+++ resolved
@@ -5,29 +5,17 @@
 
 @pytest.mark.parametrize("acqf", ["ei", "pi", "em", "ucb"])
 @pytest.mark.parametrize("agent", all_agents, indirect=True)
-<<<<<<< HEAD
 def test_analytic_acqfs(agent, RE, tiled_client, acqf):
     agent.tiled = tiled_client
     RE(agent.learn("qr", n=16))
-=======
-def test_analytic_acqfs(agent, RE, db, acqf):
-    agent.db = db
-    RE(agent.learn("qr", n=32))
->>>>>>> 3f8f20b8
     RE(agent.learn(acqf, n=1))
     getattr(agent, acqf)
 
 
 @pytest.mark.parametrize("acqf", ["qei", "qpi", "qem", "qucb"])
 @pytest.mark.parametrize("agent", all_agents, indirect=True)
-<<<<<<< HEAD
 def test_monte_carlo_acqfs(agent, RE, tiled_client, acqf):
     agent.tiled = tiled_client
-    RE(agent.learn("qr", n=16))
-=======
-def test_monte_carlo_acqfs(agent, RE, db, acqf):
-    agent.db = db
     RE(agent.learn("qr", n=32))
->>>>>>> 3f8f20b8
     RE(agent.learn(acqf, n=1))
     getattr(agent, acqf)