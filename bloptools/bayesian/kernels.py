--- conflicted
+++ resolved
@@ -64,17 +64,10 @@
 
         self.n_skew_entries = len(self.skew_matrix_indices[0])
 
-<<<<<<< HEAD
         diag_entries_constraint = gpytorch.constraints.Positive()
         raw_diag_entries_initial = (
             diag_entries_constraint.inverse_transform(torch.tensor(1e-1))
             * torch.ones(self.num_outputs, self.num_inputs).double()
-=======
-        self.register_parameter(
-            name="raw_diag_entries",
-            parameter=torch.nn.Parameter(raw_diag_entries_initial * torch.ones(self.num_outputs, self.num_inputs).double()),
->>>>>>> a48ec101
-        )
 
         self.register_parameter(name="raw_diag_entries", parameter=torch.nn.Parameter(raw_diag_entries_initial))
         self.register_constraint(param_name="raw_diag_entries", constraint=diag_entries_constraint)
