import gpytorch
import numpy as np
import torch


class LatentMaternKernel(gpytorch.kernels.Kernel):
    def __init__(
        self,
        n_dof,
        length_scale_bounds,
        off_diag=True,
        **kwargs,
    ):
        super(LatentMaternKernel, self).__init__()

        self.n_dof = n_dof
        self.n_off_diag = int(n_dof * (n_dof - 1) / 2)
        self.off_diag = off_diag

        inv_length_scale_bounds = (1 / length_scale_bounds[1], 1 / length_scale_bounds[0])

        output_scale_constraint = gpytorch.constraints.Positive()
        trans_diagonal_constraint = gpytorch.constraints.Interval(*inv_length_scale_bounds)
        trans_off_diag_constraint = gpytorch.constraints.Interval(-1e0, 1e0)

        trans_diagonal_initial = np.sqrt(
            trans_diagonal_constraint.lower_bound * trans_diagonal_constraint.upper_bound
        )
        raw_trans_diagonal_initial = trans_diagonal_constraint.inverse_transform(trans_diagonal_initial)

        self.register_parameter(
            name="raw_output_scale", parameter=torch.nn.Parameter(torch.ones(*self.batch_shape, 1))
        )
        self.register_parameter(
            name="raw_trans_diagonal",
            parameter=torch.nn.Parameter(raw_trans_diagonal_initial * torch.ones(*self.batch_shape, self.n_dof)),
        )

        self.register_constraint("raw_output_scale", output_scale_constraint)
        self.register_constraint("raw_trans_diagonal", trans_diagonal_constraint)

        if self.off_diag:
            self.register_parameter(
                name="raw_trans_off_diag",
                parameter=torch.nn.Parameter(torch.zeros(*self.batch_shape, self.n_off_diag)),
            )
            self.register_constraint("raw_trans_off_diag", trans_off_diag_constraint)

    @property
    def output_scale(self):
        return self.raw_output_scale_constraint.transform(self.raw_output_scale)

    @property
    def trans_diagonal(self):
        return self.raw_trans_diagonal_constraint.transform(self.raw_trans_diagonal)

    @property
    def trans_off_diag(self):
        return self.raw_trans_off_diag_constraint.transform(self.raw_trans_off_diag)

    @output_scale.setter
    def output_scale(self, value):
        self._set_output_scale(value)

    @trans_diagonal.setter
    def trans_diagonal(self, value):
        self._set_trans_diagonal(value)

    @trans_off_diag.setter
    def trans_off_diag(self, value):
        self._set_trans_off_diag(value)

    def _set_trans_off_diag(self, value):
        if not torch.is_tensor(value):
            value = torch.as_tensor(value).to(self.raw_trans_off_diag)
        self.initialize(raw_trans_off_diag=self.raw_trans_off_diag_constraint.inverse_transform(value))

    def _set_output_scale(self, value):
        if not torch.is_tensor(value):
            value = torch.as_tensor(value).to(self.raw_output_scale)
        self.initialize(raw_output_scale=self.raw_output_scale_constraint.inverse_transform(value))

    def _set_trans_diagonal(self, value):
        if not torch.is_tensor(value):
            value = torch.as_tensor(value).to(self.raw_trans_diagonal)
        self.initialize(raw_trans_diagonal=self.raw_trans_diagonal_constraint.inverse_transform(value))

    @property
    def trans_matrix(self):
        T = torch.eye(self.n_dof)
        if self.off_diag:
            T[np.triu_indices(self.n_dof, k=1)] = self.trans_off_diag
        T = torch.matmul(torch.diag(self.trans_diagonal), T)
        return T
<<<<<<< HEAD
    
    def forward(self, x1, x2, diag=False, last_dim_is_batch=False, **params):

        # returns the homoskedastic diagonal
        if diag: 
            return torch.square(self.output_scale[0]) * torch.ones((*self.batch_shape, *x1.shape[:-1]))
        
=======

    def forward(self, x1, x2, diag=False, last_dim_is_batch=False, **params):
>>>>>>> c601a4a1
        # x1 and x2 are arrays of shape (..., n_1, n_dof) and (..., n_2, n_dof)
        _x1, _x2 = torch.as_tensor(x1).float(), torch.as_tensor(x2).float()

        # dx has shape (..., n_1, n_2, n_dof)
        dx = _x1.unsqueeze(-2) - _x2.unsqueeze(-3)

        # transform coordinate frame with hyperparameters (this applies lengthscale and rotations)
        trans_dx = torch.matmul(self.trans_matrix, dx.unsqueeze(-1))

        # total transformed distance. D has shape (..., n_1, n_2)
<<<<<<< HEAD
        d_eff = torch.sqrt(torch.matmul(trans_dx.transpose(-1,-2), trans_dx).sum((-1,-2)) + 1e-12)
=======
        D = torch.sqrt(torch.matmul(trans_dx.transpose(-1, -2), trans_dx).sum((-1, -2)) + 1e-12)
>>>>>>> c601a4a1

        # Matern covariance of effective order nu=3/2.
        # nu=3/2 is a special case and has a concise closed-form expression
        # In general, this is something between an exponential (n=1/2) and a Gaussian (n=infinity)
        # https://en.wikipedia.org/wiki/Matern_covariance_function
<<<<<<< HEAD
        C = torch.square(self.output_scale[0]) * (1 + d_eff) * torch.exp(-d_eff) 

        #print(f'{diag = } {C.shape = }')

        return C


    
=======
        return torch.square(self.output_scale[0]) * (1 + D) * torch.exp(-D)
>>>>>>> c601a4a1
<|MERGE_RESOLUTION|>--- conflicted
+++ resolved
@@ -92,7 +92,6 @@
             T[np.triu_indices(self.n_dof, k=1)] = self.trans_off_diag
         T = torch.matmul(torch.diag(self.trans_diagonal), T)
         return T
-<<<<<<< HEAD
     
     def forward(self, x1, x2, diag=False, last_dim_is_batch=False, **params):
 
@@ -100,10 +99,6 @@
         if diag: 
             return torch.square(self.output_scale[0]) * torch.ones((*self.batch_shape, *x1.shape[:-1]))
         
-=======
-
-    def forward(self, x1, x2, diag=False, last_dim_is_batch=False, **params):
->>>>>>> c601a4a1
         # x1 and x2 are arrays of shape (..., n_1, n_dof) and (..., n_2, n_dof)
         _x1, _x2 = torch.as_tensor(x1).float(), torch.as_tensor(x2).float()
 
@@ -114,17 +109,12 @@
         trans_dx = torch.matmul(self.trans_matrix, dx.unsqueeze(-1))
 
         # total transformed distance. D has shape (..., n_1, n_2)
-<<<<<<< HEAD
         d_eff = torch.sqrt(torch.matmul(trans_dx.transpose(-1,-2), trans_dx).sum((-1,-2)) + 1e-12)
-=======
-        D = torch.sqrt(torch.matmul(trans_dx.transpose(-1, -2), trans_dx).sum((-1, -2)) + 1e-12)
->>>>>>> c601a4a1
 
         # Matern covariance of effective order nu=3/2.
         # nu=3/2 is a special case and has a concise closed-form expression
         # In general, this is something between an exponential (n=1/2) and a Gaussian (n=infinity)
         # https://en.wikipedia.org/wiki/Matern_covariance_function
-<<<<<<< HEAD
         C = torch.square(self.output_scale[0]) * (1 + d_eff) * torch.exp(-d_eff) 
 
         #print(f'{diag = } {C.shape = }')
@@ -132,7 +122,4 @@
         return C
 
 
-    
-=======
-        return torch.square(self.output_scale[0]) * (1 + D) * torch.exp(-D)
->>>>>>> c601a4a1
+    